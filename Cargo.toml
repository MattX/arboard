[package]
name = "arboard"
version = "2.1.0"
authors = ["Artur Kovacs <kovacs.artur.barnabas@gmail.com>", "Avi Weinstock <aweinstock314@gmail.com>", "Arboard contributors"]
description = "Image and text handling for the OS clipboard."
repository = "https://github.com/1Password/arboard"
license = "MIT OR Apache-2.0"
readme = "README.md"
keywords = ["clipboard", "image"]
edition = "2018"

[features]
default = ["image-data"]
image-data = ["core-graphics", "image", "winapi/minwindef", "winapi/wingdi", "winapi/winnt"]
wayland-data-control = ["wl-clipboard-rs"]

[dependencies]
thiserror = "1.0"

[dev-dependencies]
<<<<<<< HEAD
simple_logger = "1.11"
env_logger = "0.8.3"
serial_test = "0.5.1"
=======
simple_logger = "2.1"
env_logger = "0.9.0"
>>>>>>> b4d3c63b

[target.'cfg(windows)'.dependencies]
winapi = { version = "0.3.9", features = [
    "basetsd",
    "winuser",
    "winbase",
]}
clipboard-win = "4.2"
log = "0.4"

[target.'cfg(target_os = "macos")'.dependencies]
lazy_static = "1.4"
objc = "0.2"
objc_id = "0.1"
objc-foundation = "0.1"
core-graphics = { version = "0.22", optional = true }
image = { version = "0.23", optional = true, default-features = false, features = ["tiff"] }

[target.'cfg(all(unix, not(any(target_os="macos", target_os="android", target_os="emscripten"))))'.dependencies]
log = "0.4"
x11rb = { version = "0.9" }
wl-clipboard-rs = { version = "0.4.1", optional = true }
image = { version = "0.23.9", optional = true, default-features = false, features = ["png"] }
<<<<<<< HEAD
parking_lot = "0.11"
once_cell = "1.7"
mime = "0.3"
=======
parking_lot = "0.12"
>>>>>>> b4d3c63b

[[example]]
name = "get_image"
required-features = ["image-data"]

[[example]]
name = "set_image"
required-features = ["image-data"]<|MERGE_RESOLUTION|>--- conflicted
+++ resolved
@@ -18,14 +18,9 @@
 thiserror = "1.0"
 
 [dev-dependencies]
-<<<<<<< HEAD
-simple_logger = "1.11"
-env_logger = "0.8.3"
-serial_test = "0.5.1"
-=======
 simple_logger = "2.1"
 env_logger = "0.9.0"
->>>>>>> b4d3c63b
+serial_test = "0.5.1"
 
 [target.'cfg(windows)'.dependencies]
 winapi = { version = "0.3.9", features = [
@@ -49,13 +44,8 @@
 x11rb = { version = "0.9" }
 wl-clipboard-rs = { version = "0.4.1", optional = true }
 image = { version = "0.23.9", optional = true, default-features = false, features = ["png"] }
-<<<<<<< HEAD
-parking_lot = "0.11"
-once_cell = "1.7"
+parking_lot = "0.12"
 mime = "0.3"
-=======
-parking_lot = "0.12"
->>>>>>> b4d3c63b
 
 [[example]]
 name = "get_image"
