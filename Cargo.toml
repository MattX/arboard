--- conflicted
+++ resolved
@@ -46,13 +46,8 @@
 
 [target.'cfg(all(unix, not(any(target_os="macos", target_os="android", target_os="emscripten"))))'.dependencies]
 log = "0.4"
-<<<<<<< HEAD
 x11rb = "0.8"
-image = { version = "0.23.9", default-features = false, features = ["png"] }
-=======
-x11rb = { version = "0.8" }
 wl-clipboard-rs = { version = "0.4.1", optional = true }
 image = { version = "0.23.9", default-features = false, features = ["png"] }
 parking_lot = "0.11"
-once_cell = "1.7"
->>>>>>> a23435b9
+once_cell = "1.7"