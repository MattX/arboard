--- conflicted
+++ resolved
@@ -29,16 +29,12 @@
                   implemented on this platform.");
         Ok("".to_string())
     }
-<<<<<<< HEAD
     fn get_binary_contents(&mut self) -> Result<Option<ClipboardContent>, Box<Error>> {
         println!("Attempting to get the contents of the clipboard, which hasn't yet been \
                   implemented on this platform.");
         Ok(None)
     }
-    fn set_contents(&mut self, _: String) -> Result<(), Box<Error>> {
-=======
     fn set_text(&mut self, _: String) -> Result<(), Box<Error>> {
->>>>>>> d40eb89d
         println!("Attempting to set the contents of the clipboard, which hasn't yet been \
                   implemented on this platform.");
         Ok(())
